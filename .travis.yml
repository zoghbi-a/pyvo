--- conflicted
+++ resolved
@@ -36,14 +36,6 @@
         #- python: 3.3
         #  env: ASTROPY_VERSION=development NUMPY_VERSION=1.7.1 SETUP_CMD='test'
 
-<<<<<<< HEAD
-        # try pyvo with different releases of astropy
-        # the last version that supported python 2.6
-        - python: 2.6
-          env: ASTROPY_VERSION=v1.1.2 NUMPY_VERSION=1.7.1 REQUESTS_VERSION=2.9.1 SETUP_CMD='test'
-
-=======
->>>>>>> aa91090e
 before_install:
    # We do this to make sure we get the dependencies so pip works below
    - sudo apt-get update -qq
