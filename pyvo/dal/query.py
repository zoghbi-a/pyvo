# Licensed under a 3-clause BSD style license - see LICENSE.rst
"""
A module for walking through the query response of VO data access layer
(DAL) queries and general VOTable-based datasets.

Most data queries in the VO return a table as a result, usually
formatted as a VOTable.  Each row of the table describes a single
physical or virtual dataset which can be retrieved.  For uniformity,
datasets are described via standard metadata defined by a data model
specific to the type of data being queried.  The fields of the data
model are identified most generally by their VOClient alias as defined
in this interface, or at a lower level by the Utype or UCD of the
specific standard and version of the standard being queried.  While
the data model differs depending upon the type of data being queried,
the form of the query response is the same for all classes of data,
allowing a common query response interface to be used.

An exception to this occurs when querying an astronomical catalog or
other externally defined table.  In this case there is no VO defined
standard data model.  Usually the field names are used to uniquely
identify table columns.
"""
from __future__ import print_function, division

__all__ = [ "ensure_baseurl", "DALAccessError", "DALProtocolError",
            "DALFormatError", "DALServiceError", "DALQueryError",
            "DALService", "DALQuery", "DALResults", "Record"]

<<<<<<< HEAD
=======
import sys
>>>>>>> 8f6084af
import os
import re
import warnings
from urllib2 import urlopen, URLError, HTTPError
from urllib import quote_plus

if sys.version_info[0] >= 3:
    _mimetype_re = re.compile(b'^\w[\w\-]+/\w[\w\-]+(\+\w[\w\-]*)?(;[\w\-]+(\=[\w\-]+))*$')
    _is_python3 = True
else:
    _mimetype_re = re.compile(r'^\w[\w\-]+/\w[\w\-]+(\+\w[\w\-]*)?(;[\w\-]+(\=[\w\-]+))*$')
    _is_python3 = False

def is_mime_type(val):
    if _is_python3 and isinstance(val, str):
        val = val.encode('utf-8')

    return bool(_mimetype_re.match(val))
 
def ensure_baseurl(url):
    """
    ensure a well formed DAL base URL that ends either with a '?' or a '&'
    """
    if '?' in url:
        if url[-1] == '?' or url[-1] == '&':
            return url
        else:
            return url+'&'
    else:
        return url+'?'

class DALService(object):
    """
    an abstract base class representing a DAL service located a particular 
    endpoint.
    """

    def __init__(self, baseurl, protocol=None, version=None, resmeta=None):
        """
        instantiate the service connecting it to a base URL

        :Args: 
           *baseurl*:  the base URL that should be used for forming queries to
                           the service.
           *protocol*: The protocol implemented by the service, e.g., "scs", "sia",
                           "ssa", and so forth.
           *version*:  The protocol version, e.g, "1.0", "1.2", "2.0".
           *resmeta*:  a dictionary containing resource metadata describing the 
                           service.  This is usually provided a registry record.
        """
        self._baseurl = baseurl
        self._protocol = protocol
        self._version = version
        self._desc = {}
        if resmeta and isinstance(resmeta, dict):
            # since this might be (rather, is likely) a Record object, we need 
            # to hand copy it (as the astropy votable bits won't deepcopy).
            for key in resmeta.keys():
                self._desc[key] = resmeta[key]  # assuming immutable values

    @property
    def baseurl(self):
        """
        the base URL to use for submitting queries (read-only)
        """
        return self._baseurl

    @property
    def protocol(self):
        """
        The service protocol implemented by the service read-only).
        """
        return self._protocol

    @property
    def version(self):
        """
        The version of the service protocol implemented by the service read-only).
        """
        return self._version

    @property
    def description(self):
        """
        an optional dictionary of resource metadata that describes the 
        service.  This is generally information stored in a VO registry.  
        """
        return self._desc

    def search(self, **keywords):
        """
        send a search query to this service.  

        This implementation has no knowledge of the type of service being 
        queried.  The query parameters are given as arbitrary keywords which 
        will be assumed to be understood by the service (i.e. there is no
        argument checking).  The response is a generic DALResults object.  

        :Raises:
           *DALServiceError*: for errors connecting to or 
                              communicating with the service
           *DALQueryError*:   for errors either in the input query syntax or 
                              other user errors detected by the service
           *DALFormatError*:  for errors parsing the VOTable response
        """
        q = self.create_query(**keywords)
        return q.execute()

    def create_query(self, **keywords):
        """
        create a query object that constraints can be added to and then 
        executed.
        """
        # this must be overridden to return a Query subclass appropriate for 
        # the service type
        q = DALQuery(self.baseurl, self.protocol, self.version)
        for key in keywords.keys():
            q.setparam(key, keywords[key])
        return q


class DALQuery(object):
    """
    a class for preparing a query to a particular service.  Query constraints
    are typically added via its service type-specific methods; however, they 
    can be added generically (including custom parameters) via the setparam()
    function.  The various execute() functions will submit the query and 
    return the results.  

    The base URL for the query can be changed via the baseurl property.
    """

    std_parameters = [ ]

    def __init__(self, baseurl, protocol=None, version=None):
        """
        initialize the query object with a baseurl
        """
        self._baseurl = baseurl
        self._protocol = protocol
        self._version = version
        self._param = { }

    @property
    def baseurl(self):
        """
        the base URL that this query will be sent to when one of the 
        execute functions is called. 
        """
        return self._baseurl
    @baseurl.setter
    def baseurl(self, baseurl):
        self._baseurl = baseurl

    @property
    def protocol(self):
        """
        The service protocol which generated this query response (read-only).
        """
        return self._protocol

    @property
    def version(self):
        """
        The version of the service protocol which generated this query response
        (read-only).
        """
        return self._version

    def setparam(self, name, val):
        """
        add a parameter constraint to the query.

        :Args:
            *name*:  the name of the parameter.  This should be a name that 
                     is recognized by the service itself.  
            *val*:   the value for the constraint.  This value must meet the 
                     requirements set by the standard or by the service.  If 
                     the constraint consists of multiple values, it should be 
                     passed as a sequence.  
        """
        self._param[name] = val

    def unsetparam(self, name):
        """
        unset the parameter constraint having the given name (if it is set)
        """
        if name in self._param.keys():
            del self._param[name]

    def getparam(self, name):
        """
        return the current value of the parameter with the given name or None
        if it is not set.
        """
        return self._param.get(name)

    def paramnames(self):
        """
        return the names of the parameters set so far
        """
        return self._param.keys()

    def execute(self):
        """
        submit the query and return the results as a Results subclass instance

        :Raises:
           *DALServiceError*: for errors connecting to or 
                              communicating with the service
           *DALQueryError*:   for errors either in the input query syntax or 
                              other user errors detected by the service
           *DALFormatError*:  for errors parsing the VOTable response
        """
        return DALResults(self.execute_votable(), self.getqueryurl(True))

    def execute_raw(self):
        """
        submit the query and return the raw VOTable XML as a string.

        :Raises:
           *DALServiceError*: for errors connecting to or 
                              communicating with the service
           *DALQueryError*:   for errors in the input query syntax
        """
        f = self.execute_stream()
        out = None
        try:
            out = f.read()
        finally:
            f.close()
        return out

    def execute_stream(self):
        """
        submit the query and return the raw VOTable XML as a file stream

        :Raises:
           *DALServiceError*: for errors connecting to or 
                              communicating with the service
           *DALQueryError*:   for errors in the input query syntax
        """
        try:
            url = self.getqueryurl()
            return urlopen(url)
        except IOError as ex:
            raise DALServiceError.from_except(ex, url, self.protocol, 
                                              self.version)

    def execute_votable(self):
        """
        submit the query and return the results as an AstroPy votable instance

        :Raises:
           *DALServiceError*: for errors connecting to or 
                              communicating with the service
           *DALFormatError*:  for errors parsing the VOTable response
           *DALQueryError*:   for errors in the input query syntax
        """
        try:
            return _votableparse(self.execute_stream().read)
        except DALAccessError:
            raise
        except Exception as e:
            raise DALFormatError(e, self.getqueryurl(True), 
                                 protocol=self.protocol, version=self.version)

    def getqueryurl(self, lax=False):
        """
        return the GET URL that encodes the current query.  This is the 
        URL that the execute functions will use if called next.  

        :Args:
           *lax*:  if False (default), a DALQueryError exception will be 
                      raised if the current set of parameters cannot be 
                      used to form a legal query.  This implementation does 
                      no syntax checking; thus, this argument is ignored.

        :Raises:
           *DALQueryError*:   when lax=False, for errors in the input query 
                      syntax
        """
        return ensure_baseurl(self.baseurl) + \
           "&".join(map(lambda p: "{0}={1}".format(
                                            p,self._paramtostr(self._param[p])),
                        self._param.keys()))

    def _paramtostr(self, pval):
        if isinstance(pval, tuple) or isinstance(pval, list):
            return ",".join(map(lambda p: quote_plus(str(p)), pval))
        return quote_plus(str(pval))
        

class DALResults(object):
    """
    Results from a DAL query.  It provides random access to records in 
    the response.  Alternatively, it can provide results via a Cursor 
    (compliant with the Python Database API) or an iterable.
    """

    def __init__(self, votable, url=None, protocol=None, version=None):
        """
        initialize the cursor.  This constructor is not typically called 
        by directly applications; rather an instance is obtained from calling 
        a DALQuery's execute().

        :Args:
           *votable*:    the service response parsed into an
                           astropy.io.votable.tree.VOTableFile instance.
           *url*:        the URL that produced the response
           *protocol*:   the name of the protocol that this response 
                           (supposedly) complies with
           *version*:    the version of the protocol that this response 
                           (supposedly) complies with

        :Raises:
           *DALFormatError*:  if the response VOTable does not contain a 
                                response table
        """
        self._url = url
        self._protocol = protocol
        self._version = version
        self._status = self._findstatus(votable)
        if self._status[0] != "OK":
            raise DALQueryError(self._status[1], self._status[0], url,
                                self.protocol, self.version)

        self.votable = self._findresultstable(votable)
        if not self.votable:
            raise DALFormatError(reason="VOTable response missing results table",
                                 url=self._url)
        self._fldnames = []
        for field in self.fielddesc():
            if field.ID:
                self._fldnames.append(field.ID)
            else:
                self._fldnames.append(field.name)
        if len(self._fldnames) == 0:
            raise DALFormatError(reason="response table missing column " +
                                 "descriptions.", url=self._url,
                                protocol=self.protocol, version=self.version)

        self._infos = self._findinfos(votable)

    def _findresultstable(self, votable):
        # this can be overridden to specialize for a particular DAL protocol
        res = self._findresultsresource(votable)
        if not res or len(res.tables) < 1:
            return None
        return res.tables[0]

    def _findresultsresource(self, votable):
        # this can be overridden to specialize for a particular DAL protocol
        if len(votable.resources) < 1:
            return None
        for res in votable.resources:
            if res.type.lower() == "results":
                return res
        return votable.resources[0]

    def _findstatus(self, votable):
        # this can be overridden to specialize for a particular DAL protocol
        
        # look first in the result resource
        res = self._findresultsresource(votable)
        if res:
            # should be a RESOURCE/INFO
            info = self._findstatusinfo(res.infos)
            if info:
                return (info.value, info.content)

            # if not there, check inside first table
            if len(res.tables) > 0:
                info = self._findstatusinfo(res.tables[0].infos)
                if info:
                    return (info.value, info.content)

        # otherwise, look just below the root element
        info = self._findstatusinfo(votable.infos)
        if info:
            return (info.value, info.content)

        # assume it's okay
        return ("OK", "QUERY_STATUS not specified")

    def _findstatusinfo(self, infos):
        # this can be overridden to specialize for a particular DAL protocol
        for info in infos:
            if info.name == "QUERY_STATUS":
                return info

    def _findinfos(self, votable):
        # this can be overridden to specialize for a particular DAL protocol
        infos = {}
        res = self._findresultsresource(votable)
        for info in res.infos:
          infos[info.name] = info.value
        for info in votable.infos:
          infos[info.name] = info.value
        return infos

                
    @property
    def protocol(self):
        """
        The service protocol which generated this query response (read-only).
        """
        return self._protocol

    @property
    def version(self):
        """
        The version of the service protocol which generated this query response
        (read-only).
        """
        return self._version

    @property
    def queryurl(self):
        """
        the URL query that produced these results.  None is returned if unknown
        """
        return self._url

    @property
    def nrecs(self):
        """
        the number of records returned in this result (read-only)
        """
        return self.votable.nrows

    def __len__(self):
        """
        return the value of the nrecs property
        """
        return self.nrecs

    def __getitem__(self, indx):
        """
        if indx is a string, r[indx] will return the field with the name of 
        indx; if indx is an integer, r[indx] will return the indx-th record.  
        """
        if isinstance(indx, int):
            return self.getrecord(indx)
        else:
            return self.getcolumn(indx)

    def fielddesc(self):
        """
        return the full metadata for a column as Field instance, a simple 
        object with attributes corresponding the the VOTable FIELD attributes,
        namely: name, id, type, ucd, utype, arraysize, description
        """
        return self.votable.fields

    def fieldnames(self):
        """
        return the names of the columns.  These are the names that are used 
        to access values from the dictionaries returned by getrecord().  They 
        correspond the ID of the column, if it is set, or otherwise to the 
        column name.
        """
        return self._fldnames[:]

    def fieldname_with_ucd(self, ucd):
        """
        return the field name that has a given UCD value or None if the UCD 
        is not found.  None is also returned if the UCD is None or an empty 
        stirng
        """
        if not ucd: return None

        for fld in self.fieldnames():
            desc = self.getdesc(fld)
            if desc.ucd == ucd:
                return fld

        return None

    def fieldname_with_utype(self, utype):
        """
        return the field name that has a given UType value or None if the UType 
        is not found.  None is also returned if UType is None or an empty stirng
        """
        if not utype: return None

        for fld in self.fieldnames():
            desc = self.getdesc(fld)
            if desc.utype == utype:
                return fld

        return None

    def getcolumn(self, name):
        """
        return a numpy array containing the values for the column with the 
        given name
        """
        if name not in self.fieldnames():
            raise ValueError("No such column name: " + name)
        return self.votable.array[name]

    def getrecord(self, index):
        """
        return a representation of a result record that follows dictionary
        semantics.  The keys of the dictionary are those returned by this
        instance's fieldNames() function: either the column IDs or name, if 
        the ID is not set.  The returned record may have additional accessor 
        methods for getting at stardard DAL response metadata (e.g. ra, dec).
        :Args:
           *index*:  the integer index of the desired record where 0 returns
                        the first record

        :Raises:
           IndexError  if index is negative or equal or larger than the 
                       number of rows in the result table.
        """
        return Record(self, index)

    def getvalue(self, name, index):
        """
        return the value of a record attribute--a value from a column and row.
        :Args:
           *name*:   the name of the attribute (column)
           *index*:  the zero-based index of the record

        :Raises:
           IndexError  if index is negative or equal or larger than the 
                         number of rows in the result table.
           KeyError    if name is not a recognized column name
        """
        return self.votable.array[name][index]

    def getdesc(self, name):
        """
        return the field description for the record attribute (column) with 
        the given name
        :Args:
           *name*:   the name of the attribute (column), chosen from those 
                        in fieldnames()

        :Returns:
           object   with attributes (name, id, datatype, unit, ucd, utype,
                      arraysize) which describe the column
        """
        if name not in self._fldnames:
            raise KeyError(name)
        return self.votable.get_field_by_id_or_name(name)

    def __iter__(self):
        """
        return a python iterable for stepping through the records in this
        result
        """
        return Iter(self)

    def cursor(self):
        """
        return a cursor that is compliant with the Python Database API's 
        Cursor interface.
        """
        from .dbapi2 import Cursor
        return Cursor(self)

class Iter(object):
    def __init__(self, res):
        self.resultset = res
        self.pos = 0

    def __iter__(self):
        return self

    def next(self):
        try:
            out = self.resultset.getrecord(self.pos)
            self.pos += 1
            return out
        except IndexError:
            raise StopIteration()

# Note: this is for Iter subclassess (i.e. .dbapi2.Cursor) and python3
if _is_python3 and not hasattr(Iter, "next"):
    setattr(Iter, "next", lambda self: self.__next__())

class Record(object):
    """
    one record from a DAL query result.  The column values are accessible 
    as dictionary items.  It also provides special added functions for 
    accessing the dataset the record corresponds to.  Subclasses may provide
    additional functions for access to service type-specific data.
    """

    def __init__(self, results, index, fielddesc=None):
        self._fdesc = fielddesc
        if not self._fdesc: 
            self._fdesc = {}

        self.rec = results.votable.array.data[index]
        if fielddesc is None:
            for fld in results.fieldnames():
                self._fdesc[fld] = results.getdesc(fld)

    def __len__(self):
        return len(self.rec.dtype.names)

    def __getitem__(self, key):
        try:
            return self.rec.__getitem__(key)
        except IndexError:
            raise KeyError(key)

    def get(self, key, default=None):
        try:
            return self.__getitem__(key)
        except KeyError:
            return default

    def _get_to_str(self, key, default=None):
        # Needed for python3 support, this will convert to a native string 
        # if it is not already
        try:
            out = self.__getitem__(key)
        except KeyError:
            return default
        if isinstance(out, str):
            return out
        if _is_python3: 
            if isinstance(out, bytes):
                out = out.decode('utf-8')
        else:
            if isinstance(out, unicode):
                out = out.decode('utf-8')
        return out

    def __contains__(self, key):
        return key in self.rec.dtype.names

    def has_key(self, key):
        return self.__contains__(key)

    def fielddesc(self, name):
        """
        return an object with attributes (name, id, datatype, unit, ucd, 
        utype, arraysize) that describe the record attribute with the given 
        name.  
        """
        return self._fdesc[name]

    def getdataurl(self):
        """
        return the URL contained in the access URL column which can be used 
        to retrieve the dataset described by this record.  None is returned
        if no such column exists.
        """
        for name,fld in self._fdesc.iteritems():
            if (fld.utype and "Access.Reference" in fld.utype) or \
               (fld.ucd   and "meta.dataset" in fld.ucd 
                          and "meta.ref.url" in fld.ucd):
                out = self[name]
                if _is_python3 and isinstance(out, bytes):
                    out = out.decode('utf-8')
                return out
        return None

    def getdataset(self, timeout=None):
        """
        Get the dataset described by this record from the server.

        :Args:
            *timeout*:    the time in seconds to allow for a successful 
                            connection with server before failing with an 
                            IOError (specifically, socket.timeout) exception

        :Returns:
            A file-like object which may be read to retrieve the referenced 
            dataset.

        :Raises:
            *KeyError*:   if no datast access URL is included in the record
            *URLError*:   if the dataset access URL is invalid (note: subclass
                             of IOError)
            *HTTPError*:  if an HTTP error occurs while accessing the dataset
                             (note: subclass of IOError)
            *socket.timeout*:  if the timeout is exceeded before a connection
                             is established.  (note: subclass of IOError)
            *IOError*:    if some other error occurs while establishing the 
                             data stream.
        """
        url = self.getdataurl()
        if not url:
            raise KeyError("no dataset access URL recognized in record")
        if timeout:
            return urlopen(url, timeout=timeout)
        else:
            return urlopen(url)

    def cachedataset(self, filename=None, dir=".", timeout=None, bufsize=524288):
        """
        retrieve the dataset described by this record and write it out to 
        a file with the given name.  If the file already exists, it will be
        over-written.

        :Args:  
            *filename*:   the name of the file to write dataset to.  If the
                            value represents a relative path, it will be taken
                            to be relative to the value of the ``dir`` 
                            parameter.  If None, a default name is attempted 
                            based on the record title and format.  
            *dir*:        the directory to write the file into.  This value
                            will be ignored if filename is an absolute path.
            *timeout*:    the time in seconds to allow for a successful 
                            connection with server before failing with an 
                            IOError (specifically, socket.timeout) exception
            *bufsize*:    a buffer size for copying the data to disk (default:
                            0.5 MB)

        :Raises:
            *KeyError*: if no datast access URL is included in the record
            *URLError*:   if the dataset access URL is invalid
            *HTTPError*:  if an HTTP error occurs while accessing the dataset
            *socket.timeout*:  if the timeout is exceeded before a connection
                             is established.  (note: subclass of IOError)
            *IOError*:    if an error occurs while writing out the dataset
        """
        if not bufsize: bufsize = 524288

        if not filename:
            filename = self.make_dataset_filename(dir)

        inp = self.getdataset(timeout)
        try:
            with open(filename, 'wb') as out:
                buf = inp.read(bufsize)
                while buf:
                    out.write(buf)
                    buf = inp.read(bufsize)
        finally:
            inp.close()

    _dsname_no = 0  # used by make_dataset_filename

    def make_dataset_filename(self, dir=".", base=None, ext=None):
        """
        create a viable pathname in a given directory for saving the dataset
        available via getdataset().  The pathname that is returned is 
        guaranteed not to already exist (under single-threaded conditions).  

        This implementation will first try combining the base name with the 
        file extension (with a dot).  If this file already exists in the 
        directory, a name that appends an integer suffix ("-#") to the base
        before joining with the extension will be tried.  The integer will
        be incremented until a non-existent filename is created.

        :Args:
          *dir*:     the directory to save the dataset under.  This must already
                       exist.
          *base*:    a basename to use to as the base of the filename.  If 
                       None, the result of ``suggest_dataset_basename()``
                       will be used.
          *ext*:     the filename extension to use.  If None, the result of 
                     ``suggest_extension()`` will be used.
        """
        if not dir:
          raise ValueError("make_dataset_filename(): no dir parameter provided")
        if not os.path.exists(dir):
            raise IOError("{0}: directory not found".format(dir))
        if not os.path.isdir(dir):
            raise ValueError("{0}: not a directory".format(dir))

        if not base:
            base = self.suggest_dataset_basename()
        if not ext:
            ext = self.suggest_extension("dat")

        # be efficient when writing a bunch of files into the same directory
        # in succession
        n = self._dsname_no
        mkpath = lambda i: os.path.join(dir, "{0}-{1}.{2}".format(base, n, ext))
        if n > 0:
            # find the last file written of the form, base-n.ext
            while n > 0 and not os.path.exists(mkpath(n)):
                n -= 1
        if n > 0:
            n += 1
        if n == 0:
            # never wrote a file of form, base-n.ext; try base.ext
            path = os.path.join(dir, "{0}.{1}".format(base, ext))
            if not os.path.exists(path):
                return path
            n += 1
        # find next available name
        while os.path.exists(mkpath(n)):
            n += 1
        self._dsname_no = n
        return mkpath(n)
                

    def suggest_dataset_basename(self):
        """
        return a default base filename that the dataset available via 
        ``getdataset()`` can be saved as.  This function is 
        specialized for a particular service type this record originates from
        so that it can be used by ``cachedataset()`` via 
        ``make_dataset_filename()``.
        """
        # abstract; specialized for the different service types
        return "dataset"

    def suggest_extension(self, default=None):
        """
        returns a recommended filename extension for the dataset described 
        by this record.  Typically, this would look at the column describing 
        the format and choose an extension accordingly.  This function is 
        specialized for a particular service type this record originates from
        so that it can be used by ``cachedataset()`` via 
        ``make_dataset_filename()``.
        """
        # abstract; specialized for the different service types
        return default

# take care giving Record its dictionary functionality with attention to 
# whether we are using Python 2 or 3.  
def _record_iteritems(self):
    for key in self.rec.dtype.names:
        yield (key, self.__getitem__(key))
def _record_iterkeys(self):
    for key in self.rec.dtype.names:
        yield key
def _record_itervalues(self):
    for key in self.rec.dtype.names:
        yield self.__getitem__(key)

if _is_python3:
    setattr(Record, 'items', _record_iteritems)
    setattr(Record, 'keys', _record_iterkeys)
    setattr(Record, 'values', _record_itervalues)
else:
    setattr(Record, 'iteritems', _record_iteritems)
    setattr(Record, 'iterkeys', _record_iterkeys)
    setattr(Record, 'itervalues', _record_itervalues)
    setattr(Record, 'items', lambda self: tuple(self.iteritems()))
    setattr(Record, 'keys', lambda self: tuple(self.iterkeys()))
    setattr(Record, 'values', lambda self: tuple(self.itervalues()))
    


if _is_python3:
    _image_mt_re = re.compile(b'^image/(\w+)')
    _text_mt_re = re.compile(b'^text/(\w+)')
    _votable_mt_re = re.compile(b'^(\w+)/(x-)?votable(\+\w+)?')
else:
    _image_mt_re = re.compile(r'^image/(\w+)')
    _text_mt_re = re.compile(r'^text/(\w+)')
    _votable_mt_re = re.compile(r'^(\w+)/(x-)?votable(\+\w+)?')

def mime2extension(mimetype, default=None):
    """
    return a recommended file extension for a file with a given MIME-type.

    This function provides some generic mappings that can be leveraged in 
    implementations of ``suggest_extension()`` in ``Record`` subclasses.

      >>> mime2extension('application/fits')
      fits
      >>> mime2extension('image/jpeg')
      jpg
      >>> mime2extension('application/x-zed', 'dat')
      dat

    :Args:
      *mimetype*:    the file MIME-type byte-string to convert
      *default*:     the default extension to return if one could not be 
                         recommended based on ``mimetype``.  By convention, 
                         this should not include a preceding '.'
    :Returns:
      *string* -- the recommended extension without a preceding '.', or the 
                    value of ``default`` if no recommendation could be made.
    """
    if not mimetype:  
        return default
    if _is_python3 and isinstance(mimetype, str):
        mimetype = mimetype.encode('utf-8')

    if mimetype.endswith(b"/fits") or mimetype.endswith(b'/x-fits'):
        return "fits"
    if mimetype == b"image/jpeg":
        return "jpg"

    m = _votable_mt_re.match(mimetype)  # r'^(\w+)/(x-)?votable(\+\w+)'
    if m:
        return "xml"

    m = _image_mt_re.match(mimetype)    # r'^image/(\w+)'
    if m:
        out = m.group(1).lower()
        if _is_python3:
            out = out.decode('utf-8')
        return out

    m = _text_mt_re.match(mimetype)     # r'^text/(\w+)'
    if m:
        if m.group(1) == b'html' or m.group(1) == b'xml':
            out = m.group(1)
            if _is_python3:
                out = out.decode('utf-8')
            return out
        return "txt"

    return default
        
    

class DALAccessError(Exception):
    """
    a base class for failures while accessing a DAL service
    """
    _defreason = "Unknown service access error"

    def __init__(self, reason=None, url=None, protocol=None, version=None):
        """
        initialize the exception with an error message
        :Args:
           *reason*:    a message describing the cause of the error
           *url*:       the query URL that produced the error
           *protocol*:  the label indicating the type service that produced 
                          the error
           *version*:   version of the protocol of the service that produced 
                          the error
        """
        if not reason: reason = self._defreason
        super(DALAccessError, self).__init__(reason)
        self._reason = reason
        self._url = url
        self._protocol = protocol
        self._version = version

    @classmethod
    def _typeName(cls, exc):
        return re.sub(r"'>$", '', 
                      re.sub(r"<(type|class) '(.*\.)?", '', 
                             str(type(exc))))
    def __str__(self):
        return self._reason
    def __repr__(self):
        return "{0}: {1}".format(self._typeName(self), self._reason)
   
    @property
    def reason(self):
        """
        a string description of what went wrong
        """
        return self._reason
    @reason.setter
    def reason(self, val):
        if val is None: val = self._defreason
        self._reason = val
    @reason.deleter
    def reason(self):
        self._reason = self._defreason

    @property
    def url(self):
        """
        the URL that produced the error.  If None, the URL is unknown or unset
        """
        return self._url
    @url.setter
    def url(self, val):
        self._url = val
    @url.deleter
    def url(self):
        self._url = None

    @property
    def protocol(self):
        """
        A label indicating the type service that produced the error
        """
        return self._protocol
    @protocol.setter
    def protocol(self, protocol):
        self._protocol = protocol
    @protocol.deleter
    def protocol(self):
        self._protocol = None

    @property
    def version(self):
        """
        The version of the protocol of the service that produced the error
        """
        return self._version
    @version.setter
    def version(self, version):
        self._version = version
    @version.deleter
    def version(self):
        self._version = None


class DALProtocolError(DALAccessError):
    """
    a base exception indicating that a DAL service responded in an
    erroneous way.  This can be either an HTTP protocol error or a
    response format error; both of these are handled by separate
    subclasses.  This base class captures an underlying exception
    clause. 
    """
    _defreason = "Unknown DAL Protocol Error"

    def __init__(self, reason=None, cause=None, url=None, 
                 protocol=None, version=None):
        """
        initialize with a string message and an optional HTTP response code
        :Args:
           *reason*:  a message describing the cause of the error
           *code*:    the HTTP error code (as an integer)
           *cause*:   an exception issued as the underlying cause.  A value
                        of None indicates that no underlying exception was 
                        caught.
           *url*:     the query URL that produced the error
           *protocol*:  the label indicating the type service that produced 
                          the error
           *version*:   version of the protocol of the service that produced 
                          the error
        """
        super(DALProtocolError, self).__init__(reason, url, protocol, version)
        self._cause = cause

    @property
    def cause(self):
        """
        a string description of what went wrong
        """
        return self._cause
    @cause.setter
    def cause(self, val):
        self._cause = val
    @cause.deleter
    def cause(self):
        self._cause = None


class DALFormatError(DALProtocolError):
    """
    an exception indicating that a DAL response contains fatal format errors.
    This would include XML or VOTable format errors.  
    """
    _defreason = "Unknown VOTable Format Error"

    def __init__(self, cause=None, url=None, reason=None, 
                 protocol=None, version=None):
        """
        create the exception
        :Args:
           *cause*:   an exception issued as the underlying cause.  A value
                        of None indicates that no underlying exception was 
                        caught.
           *url*:     the query URL that produced the error
           *reason*:  a message describing the cause of the error
           *protocol*:  the label indicating the type service that produced 
                          the error
           *version*:   version of the protocol of the service that produced 
                          the error
        """
        if cause and not reason:  
            reason = "{0}: {0}".format(DALAccessError._typeName(cause), 
                                       str(cause))
        super(DALFormatError, self).__init__(reason, cause, url, 
                                             protocol, version)


class DALServiceError(DALProtocolError):
    """
    an exception indicating a failure communicating with a DAL
    service.  Most typically, this is used to report DAL queries that result 
    in an HTTP error.  
    """
    _defreason = "Unknown service error"
    
    def __init__(self, reason=None, code=None, cause=None, url=None, 
                 protocol=None, version=None):
        """
        initialize with a string message and an optional HTTP response code
        :Args:
           *reason*:  a message describing the cause of the error
           *code*:    the HTTP error code (as an integer)
           *cause*:   an exception issued as the underlying cause.  A value
                        of None indicates that no underlying exception was 
                        caught.
           *url*:     the query URL that produced the error
           *protocol*:  the label indicating the type service that produced 
                          the error
           *version*:   version of the protocol of the service that produced 
                          the error
        """
        super(DALServiceError, self).__init__(reason, cause, url, 
                                              protocol, version)
        self._code = code

    @property
    def code(self):
        """
        the HTTP error code that resulted from the DAL service query,
        indicating the error.  If None, the service did not produce an HTTP 
        response.
        """
        return self._code
    @code.setter
    def code(self, val):
        self._code = val
    @code.deleter
    def code(self):
        self._code = None

    @classmethod
    def from_except(cls, exc, url=None, protocol=None, version=None):
        """
        create and return DALServiceError exception appropriate
        for the given exception that represents the underlying cause.
        """
        if isinstance(exc, HTTPError):
            # python 2.7 has message as reason attribute; 2.6, msg
            reason = (hasattr(exc, 'reason') and exc.reason) or exc.msg
            if isinstance(reason, IOError):
                reason = reason.strerror
            elif not isinstance(reason, str):
                reason = str(reason)

            if not url: 
                if hasattr(exc, 'url'):
                    url = exc.url
                else:
                    url = exc.filename
            return DALServiceError(reason, exc.code, exc, url, protocol, version)
        elif isinstance(exc, URLError):
            reason = exc.reason
            if isinstance(reason, IOError):
                reason = reason.strerror
            elif not isinstance(reason, str):
                reason = str(reason)

            return DALServiceError(reason, cause=exc, url=url, 
                                   protocol=protocol, version=version)
        elif isinstance(exc, Exception):
            return DALServiceError("{0}: {1}".format(cls._typeName(exc), 
                                                     str(exc)), 
                                   cause=exc, url=url, 
                                   protocol=protocol, version=version)
        else:
            raise TypeError("from_except: expected Exception")

class DALQueryError(DALAccessError):
    """
    an exception indicating an error by a working DAL service while processing
    a query.  Generally, this would be an error that the service successfully 
    detected and consequently was able to respond with a legal error response--
    namely, a VOTable document with an INFO element contains the description
    of the error.  Possible errors will include bad usage by the client, such
    as query-syntax errors.
    """
    _defreason = "Unknown DAL Query Error"

    def __init__(self, reason=None, label=None, url=None, 
                 protocol=None, version=None):
        """
        :Args:
           *reason*:  a message describing the cause of the error.  This should 
                        be set to the content of the INFO error element.
           *label*:   the identifying name of the error.  This should be the 
                        value of the INFO element's value attribute within the 
                        VOTable response that describes the error.
           *url*:     the query URL that produced the error
           *protocol*:  the label indicating the type service that produced 
                          the error
           *version*:   version of the protocol of the service that produced 
                          the error
        """
        super(DALQueryError, self).__init__(reason, url, protocol, version)
        self._label = label
                          
    @property
    def label(self):
        """
        the identifing name for the error given in the DAL query response.
        DAL queries that produce an error which is detectable on the server
        will respond with a VOTable containing an INFO element that contains 
        the description of the error.  This property contains the value of 
        the INFO's value attribute.  
        """
        return self._label
    @label.setter
    def label(self, val):
        self._label = val
    @label.deleter
    def label(self):
        self._label = None

def _votableparse(source, columns=None, invalid='mask', pedantic=False,
                  table_number=None, filename=None, version="1.1"):
    try:
        import astropy.io.votable.tree as votabletree
        import astropy.io.votable.table as votabletable
        from astropy.utils.xml import iterparser
        #from astropy.io.votable.exceptions import W22
        from astropy.io.votable.exceptions import W03,W06,W20,W21,W42,W46,W47,W49,E10
        for warning in (W03, W06, W20, W21, W42, W46, W47, W49, E10):
            warnings.simplefilter("ignore", warning)
# MJG : 021913 - commented out to get CDS responses to work
#        warnings.simplefilter("error", W22)
    except ImportError:
        raise RuntimeError("astropy votable not available")

    invalid = invalid.lower()
    assert invalid in ('exception', 'mask')

    chunk_size=votabletree.DEFAULT_CHUNK_SIZE

    if pedantic is None:
        pedantic = votabletable.PEDANTIC()

    config = {
        'columns'      :      columns,
        'invalid'      :      invalid,
        'pedantic'     :     pedantic,
        'chunk_size'   :   chunk_size,
        'table_number' : table_number,
        'filename'     :     filename,
        'version_1_1_or_later': True   }

    if filename is None and isinstance(source, basestring):
        config['filename'] = source
    if filename is None:
        config['filename'] = 'dal_query'

    with iterparser.get_xml_iterator(source) as iterator:
        return votabletree.VOTableFile(
          config=config, pos=(1, 1), version=version).parse(iterator, config)



<|MERGE_RESOLUTION|>--- conflicted
+++ resolved
@@ -26,10 +26,7 @@
             "DALFormatError", "DALServiceError", "DALQueryError",
             "DALService", "DALQuery", "DALResults", "Record"]
 
-<<<<<<< HEAD
-=======
 import sys
->>>>>>> 8f6084af
 import os
 import re
 import warnings
